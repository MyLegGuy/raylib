#**************************************************************************************************
#
#   raylib makefile for desktop platforms, Raspberry Pi and HTML5 (emscripten)
#
#   Copyright (c) 2014 Ramon Santamaria (Ray San - raysan@raysanweb.com)
#    
#   This software is provided "as-is", without any express or implied warranty. In no event 
#   will the authors be held liable for any damages arising from the use of this software.
#
#   Permission is granted to anyone to use this software for any purpose, including commercial 
#   applications, and to alter it and redistribute it freely, subject to the following restrictions:
#
#     1. The origin of this software must not be misrepresented; you must not claim that you 
#     wrote the original software. If you use this software in a product, an acknowledgment 
#     in the product documentation would be appreciated but is not required.
#
#     2. Altered source versions must be plainly marked as such, and must not be misrepresented
#     as being the original software.
#
#     3. This notice may not be removed or altered from any source distribution.
#
#**************************************************************************************************

<<<<<<< HEAD
# define raylib platform to compile for
# possible platforms: PLATFORM_DESKTOP PLATFORM_RPI PLATFORM_WEB
# WARNING: To compile examples to HTML5, they must be redesigned to use emscripten.h and emscripten_set_main_loop()
PLATFORM ?= PLATFORM_DESKTOP
=======
# define raylib platform (by default, compile for RPI)
# Other possible platforms: PLATFORM_DESKTOP PLATFORM_DESKTOP_LINUX PLATFORM_DESKTOP_OSX
PLATFORM ?= PLATFORM_DESKTOP_OSX
>>>>>>> 2706fa86

# define compiler: gcc for C program, define as g++ for C++
ifeq ($(PLATFORM),PLATFORM_WEB)
    # define emscripten compiler
    CC = emcc
else
    # define default gcc compiler
    CC = gcc
endif

# define compiler flags:
#  -O2         defines optimization level
#  -Wall       turns on most, but not all, compiler warnings
#  -std=c99    use standard C from 1999 revision
ifeq ($(PLATFORM),PLATFORM_RPI)
    CFLAGS = -O2 -Wall -std=gnu99 -fgnu89-inline
else
    CFLAGS = -O2 -Wall -std=c99
endif
#CFLAGSEXTRA = -Wextra -Wmissing-prototypes -Wstrict-prototypes

ifeq ($(PLATFORM),PLATFORM_WEB)
    CFLAGS = -O1 -Wall -std=c99 -s USE_GLFW=3 -s ASSERTIONS=1 --preload-file resources
    #-s ALLOW_MEMORY_GROWTH=1   # to allow memory resizing
    #-s TOTAL_MEMORY=16777216   # to specify heap memory size (default = 16MB)
endif

# define any directories containing required header files
ifeq ($(PLATFORM),PLATFORM_RPI)
    INCLUDES = -I. -I../src -I/opt/vc/include -I/opt/vc/include/interface/vcos/pthreads
else
    INCLUDES = -I. -I../src
endif

# define library paths containing required libs
ifeq ($(PLATFORM),PLATFORM_RPI)
    LFLAGS = -L. -L../src -L/opt/vc/lib
else
    LFLAGS = -L. -L../src
endif

# define library paths containing required libs
ifeq ($(PLATFORM),PLATFORM_DESKTOP_OSX)
	LFLAGS = -L. -L../src -L../external/glfw3/lib/ -I../external/openal_soft/lib/
else
	LFLAGS = -L. -L../src
endif


# define any libraries to link into executable
# if you want to link libraries (libname.so or libname.a), use the -lname
ifeq ($(PLATFORM),PLATFORM_RPI)
    # libraries for Raspberry Pi compiling
    # NOTE: OpenAL Soft library should be installed (libopenal1 package)
    LIBS = -lraylib -lGLESv2 -lEGL -lpthread -lrt -lm -lbcm_host -lopenal
else
ifeq ($(PLATFORM),PLATFORM_DESKTOP_LINUX)
    # libraries for Debian GNU/Linux desktop compiling
	# requires the following packages:
	# libglfw3-dev libopenal-dev libglew-dev libegl1-mesa-dev
    LIBS = -lraylib -lglfw -lGLEW -lGL -lopenal
else
ifeq ($(PLATFORM),PLATFORM_DESKTOP_OSX)
    # libraries for OS X 10.9 desktop compiling
	# requires the following packages:
	# libglfw3-dev libopenal-dev libglew-dev libegl1-mesa-dev
    LIBS = -lraylib -lglfw -framework OpenGL -framework OpenAl -framework Cocoa
else
    # libraries for Windows desktop compiling
    # NOTE: GLFW3 and OpenAL Soft libraries should be installed
    LIBS = -lraylib -lglfw3 -lglew32 -lopengl32 -lopenal32 -lgdi32
endif
endif
endif

ifeq ($(PLATFORM),PLATFORM_WEB)
    LIBS = ../src/libraylib.bc
endif

# define additional parameters and flags for windows
ifeq ($(PLATFORM),PLATFORM_DESKTOP)
    # resources file contains windows exe icon
    # -Wl,--subsystem,windows hides the console window
    WINFLAGS = ../src/resources -Wl,--subsystem,windows
endif

ifeq ($(PLATFORM),PLATFORM_WEB)
    EXT = .html
endif

# define all object files required
EXAMPLES = \
    core_basic_window \
    core_input_keys \
    core_input_mouse \
    core_mouse_wheel \
    core_random_values \
    core_color_select \
    core_3d_mode \
    shapes_logo_raylib \
    shapes_basic_shapes \
    shapes_colors_palette \
    shapes_logo_raylib_anim \
    textures_logo_raylib \
    textures_image_loading \
    textures_rectangle \
    textures_compressed_dds \
    textures_mipmaps \
    textures_srcrec_dstrec \
    text_sprite_fonts \
    text_rbmf_fonts \
    text_format_text \
    text_font_select \
    models_geometric_shapes \
    models_planes \
    models_billboard \
    models_obj_loading \
    models_heightmap \
    models_cubicmap \
    audio_sound_loading \
    audio_music_stream \
    #core_input_gamepad \


# typing 'make' will invoke the first target entry in the file,
# in this case, the 'default' target entry is raylib
default: examples

# compile all examples
examples: $(EXAMPLES)

# compile [core] example - basic window
core_basic_window: core_basic_window.c
	$(CC) -o $@$(EXT) $< $(CFLAGS) $(INCLUDES) $(LFLAGS) $(LIBS) -D$(PLATFORM) $(WINFLAGS)

# compile [core] example - keyboard input
core_input_keys: core_input_keys.c
	$(CC) -o $@$(EXT) $< $(CFLAGS) $(INCLUDES) $(LFLAGS) $(LIBS) -D$(PLATFORM) $(WINFLAGS)

# compile [core] example - mouse input
core_input_mouse: core_input_mouse.c
	$(CC) -o $@$(EXT) $< $(CFLAGS) $(INCLUDES) $(LFLAGS) $(LIBS) -D$(PLATFORM) $(WINFLAGS)

ifeq ($(PLATFORM),PLATFORM_DESKTOP)
# compile [core] example - gamepad input
core_input_gamepad: core_input_gamepad.c
	$(CC) -o $@$(EXT) $< $(CFLAGS) $(INCLUDES) $(LFLAGS) $(LIBS) -D$(PLATFORM) $(WINFLAGS)
endif

# compile [core] example - mouse wheel
core_mouse_wheel: core_mouse_wheel.c
	$(CC) -o $@$(EXT) $< $(CFLAGS) $(INCLUDES) $(LFLAGS) $(LIBS) -D$(PLATFORM) $(WINFLAGS)

# compile [core] example - generate random values
core_random_values: core_random_values.c
	$(CC) -o $@$(EXT) $< $(CFLAGS) $(INCLUDES) $(LFLAGS) $(LIBS) -D$(PLATFORM) $(WINFLAGS)

# compile [core] example - color selection (collision detection)
core_color_select: core_color_select.c
	$(CC) -o $@$(EXT) $< $(CFLAGS) $(INCLUDES) $(LFLAGS) $(LIBS) -D$(PLATFORM) $(WINFLAGS)

# compile [core] example - 3d mode
core_3d_mode: core_3d_mode.c
	$(CC) -o $@$(EXT) $< $(CFLAGS) $(INCLUDES) $(LFLAGS) $(LIBS) -D$(PLATFORM) $(WINFLAGS)

# compile [shapes] example - raylib logo (with basic shapes)
shapes_logo_raylib: shapes_logo_raylib.c
	$(CC) -o $@$(EXT) $< $(CFLAGS) $(INCLUDES) $(LFLAGS) $(LIBS) -D$(PLATFORM) $(WINFLAGS)

# compile [shapes] example - basic shapes usage (rectangle, circle, ...)
shapes_basic_shapes: shapes_basic_shapes.c
	$(CC) -o $@$(EXT) $< $(CFLAGS) $(INCLUDES) $(LFLAGS) $(LIBS) -D$(PLATFORM) $(WINFLAGS)

# compile [shapes] example - raylib color palette
shapes_colors_palette: shapes_colors_palette.c
	$(CC) -o $@$(EXT) $< $(CFLAGS) $(INCLUDES) $(LFLAGS) $(LIBS) -D$(PLATFORM) $(WINFLAGS)

# compile [shapes] example - raylib logo animation
shapes_logo_raylib_anim: shapes_logo_raylib_anim.c
	$(CC) -o $@$(EXT) $< $(CFLAGS) $(INCLUDES) $(LFLAGS) $(LIBS) -D$(PLATFORM) $(WINFLAGS)

# compile [textures] example - raylib logo texture loading
textures_logo_raylib: textures_logo_raylib.c
	$(CC) -o $@$(EXT) $< $(CFLAGS) $(INCLUDES) $(LFLAGS) $(LIBS) -D$(PLATFORM) $(WINFLAGS)

# compile [textures] example - image loading and conversion to texture
textures_image_loading: textures_image_loading.c
	$(CC) -o $@$(EXT) $< $(CFLAGS) $(INCLUDES) $(LFLAGS) $(LIBS) -D$(PLATFORM) $(WINFLAGS)

# compile [textures] example - texture rectangle drawing
textures_rectangle: textures_rectangle.c
	$(CC) -o $@$(EXT) $< $(CFLAGS) $(INCLUDES) $(LFLAGS) $(LIBS) -D$(PLATFORM) $(WINFLAGS)

# compile [textures] example - compressed texture loading (DDS)
textures_compressed_dds: textures_compressed_dds.c
	$(CC) -o $@$(EXT) $< $(CFLAGS) $(INCLUDES) $(LFLAGS) $(LIBS) -D$(PLATFORM) $(WINFLAGS)

# compile [textures] example - texture mipmaps generation
textures_mipmaps: textures_mipmaps.c
	$(CC) -o $@$(EXT) $< $(CFLAGS) $(INCLUDES) $(LFLAGS) $(LIBS) -D$(PLATFORM) $(WINFLAGS)

# compile [textures] example - texture source and destination rectangles
textures_srcrec_dstrec: textures_srcrec_dstrec.c
	$(CC) -o $@$(EXT) $< $(CFLAGS) $(INCLUDES) $(LFLAGS) $(LIBS) -D$(PLATFORM) $(WINFLAGS)

# compile [text] example - sprite fonts loading
text_sprite_fonts: text_sprite_fonts.c
	$(CC) -o $@$(EXT) $< $(CFLAGS) $(INCLUDES) $(LFLAGS) $(LIBS) -D$(PLATFORM) $(WINFLAGS)

# compile [text] example - raylib bitmap fonts (rBMF)
text_rbmf_fonts: text_rbmf_fonts.c
	$(CC) -o $@$(EXT) $< $(CFLAGS) $(INCLUDES) $(LFLAGS) $(LIBS) -D$(PLATFORM) $(WINFLAGS)

# compile [text] example - text formatting
text_format_text: text_format_text.c
	$(CC) -o $@$(EXT) $< $(CFLAGS) $(INCLUDES) $(LFLAGS) $(LIBS) -D$(PLATFORM) $(WINFLAGS)

# compile [text] example - font selection program
text_font_select: text_font_select.c
	$(CC) -o $@$(EXT) $< $(CFLAGS) $(INCLUDES) $(LFLAGS) $(LIBS) -D$(PLATFORM) $(WINFLAGS)

# compile [models] example - basic geometric 3d shapes
models_geometric_shapes: models_geometric_shapes.c
	$(CC) -o $@$(EXT) $< $(CFLAGS) $(INCLUDES) $(LFLAGS) $(LIBS) -D$(PLATFORM) $(WINFLAGS)

# compile [models] example - basic window
models_planes: models_planes.c
	$(CC) -o $@$(EXT) $< $(CFLAGS) $(INCLUDES) $(LFLAGS) $(LIBS) -D$(PLATFORM) $(WINFLAGS)

# compile [models] example - billboard usage
models_billboard: models_billboard.c
	$(CC) -o $@$(EXT) $< $(CFLAGS) $(INCLUDES) $(LFLAGS) $(LIBS) -D$(PLATFORM) $(WINFLAGS)

# compile [models] example - OBJ model loading
models_obj_loading: models_obj_loading.c
	$(CC) -o $@$(EXT) $< $(CFLAGS) $(INCLUDES) $(LFLAGS) $(LIBS) -D$(PLATFORM) $(WINFLAGS)

# compile [models] example - heightmap loading
models_heightmap: models_heightmap.c
	$(CC) -o $@$(EXT) $< $(CFLAGS) $(INCLUDES) $(LFLAGS) $(LIBS) -D$(PLATFORM) $(WINFLAGS)

# compile [models] example - cubesmap loading
models_cubicmap: models_cubicmap.c
	$(CC) -o $@$(EXT) $< $(CFLAGS) $(INCLUDES) $(LFLAGS) $(LIBS) -D$(PLATFORM) $(WINFLAGS)

# compile [audio] example - sound loading and playing (WAV and OGG)
audio_sound_loading: audio_sound_loading.c
	$(CC) -o $@$(EXT) $< $(CFLAGS) $(INCLUDES) $(LFLAGS) $(LIBS) -D$(PLATFORM) $(WINFLAGS)

# compile [audio] example - music stream playing (OGG)
audio_music_stream: audio_music_stream.c
	$(CC) -o $@$(EXT) $< $(CFLAGS) $(INCLUDES) $(LFLAGS) $(LIBS) -D$(PLATFORM) $(WINFLAGS)

# clean everything
clean:
ifeq ($(PLATFORM),PLATFORM_RPI)
	rm -f *.o
#	find . -executable -delete
else
ifeq ($(PLATFORM),PLATFORM_DESKTOP_LINUX)
	find . -type f -executable -delete
	rm -f *.o
else
<<<<<<< HEAD
ifeq ($(PLATFORM),PLATFORM_WEB)
	del *.o *.html *.js
=======
ifeq ($(PLATFORM),PLATFORM_DESKTOP_OSX)
	rm -f *.o
>>>>>>> 2706fa86
else
	del *.o *.exe
endif
endif
endif
	@echo Cleaning done

# instead of defining every module one by one, we can define a pattern
# this pattern below will automatically compile every module defined on $(OBJS)
#%.exe : %.c
#	$(CC) -o $@ $< $(CFLAGS) $(INCLUDES) $(LFLAGS) $(LIBS) -D$(PLATFORM)<|MERGE_RESOLUTION|>--- conflicted
+++ resolved
@@ -21,16 +21,10 @@
 #
 #**************************************************************************************************
 
-<<<<<<< HEAD
 # define raylib platform to compile for
 # possible platforms: PLATFORM_DESKTOP PLATFORM_RPI PLATFORM_WEB
 # WARNING: To compile examples to HTML5, they must be redesigned to use emscripten.h and emscripten_set_main_loop()
 PLATFORM ?= PLATFORM_DESKTOP
-=======
-# define raylib platform (by default, compile for RPI)
-# Other possible platforms: PLATFORM_DESKTOP PLATFORM_DESKTOP_LINUX PLATFORM_DESKTOP_OSX
-PLATFORM ?= PLATFORM_DESKTOP_OSX
->>>>>>> 2706fa86
 
 # define compiler: gcc for C program, define as g++ for C++
 ifeq ($(PLATFORM),PLATFORM_WEB)
@@ -99,15 +93,15 @@
 	# libglfw3-dev libopenal-dev libglew-dev libegl1-mesa-dev
     LIBS = -lraylib -lglfw -framework OpenGL -framework OpenAl -framework Cocoa
 else
+ifeq ($(PLATFORM),PLATFORM_WEB)
+    LIBS = ../src/libraylib.bc
+else
     # libraries for Windows desktop compiling
     # NOTE: GLFW3 and OpenAL Soft libraries should be installed
     LIBS = -lraylib -lglfw3 -lglew32 -lopengl32 -lopenal32 -lgdi32
 endif
 endif
 endif
-
-ifeq ($(PLATFORM),PLATFORM_WEB)
-    LIBS = ../src/libraylib.bc
 endif
 
 # define additional parameters and flags for windows
@@ -294,15 +288,14 @@
 	find . -type f -executable -delete
 	rm -f *.o
 else
-<<<<<<< HEAD
-ifeq ($(PLATFORM),PLATFORM_WEB)
-	del *.o *.html *.js
-=======
 ifeq ($(PLATFORM),PLATFORM_DESKTOP_OSX)
 	rm -f *.o
->>>>>>> 2706fa86
+else
+ifeq ($(PLATFORM),PLATFORM_WEB)
+	del *.o *.html *.js
 else
 	del *.o *.exe
+endif
 endif
 endif
 endif
