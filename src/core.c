--- conflicted
+++ resolved
@@ -3262,65 +3262,6 @@
                 // Convert from virtualKey
                 int actualKey = -1;
 
-<<<<<<< HEAD
-        case MarkGamepadActive:
-        {
-            if (msg->Int0 < MAX_GAMEPADS)
-                gamepadReady[msg->Int0] = msg->Bool0;
-            break;
-        }
-
-        case MarkGamepadButton:
-        {
-            if (msg->Int0 < MAX_GAMEPADS && msg->Int1 < MAX_GAMEPAD_BUTTONS)
-                currentGamepadState[msg->Int0][msg->Int1] = msg->Char0;
-            break;
-        }
-
-        case MarkGamepadAxis:
-        {
-            if (msg->Int0 < MAX_GAMEPADS && msg->Int1 < MAX_GAMEPAD_AXIS)
-                gamepadAxisState[msg->Int0][msg->Int1] = msg->Float0;
-
-			//Register buttons for 2nd triggers
-			currentGamepadState[msg->Int0][GAMEPAD_BUTTON_LEFT_TRIGGER_2] = (char)(gamepadAxisState[msg->Int0][GAMEPAD_AXIS_LEFT_TRIGGER] > 0.1);
-			currentGamepadState[msg->Int0][GAMEPAD_BUTTON_RIGHT_TRIGGER_2] = (char)(gamepadAxisState[msg->Int0][GAMEPAD_AXIS_RIGHT_TRIGGER] > 0.1);
-            break;
-        }
-
-        case SetDisplayDims:
-        {
-            displayWidth = msg->Vector0.x;
-            displayHeight = msg->Vector0.y;
-            break;
-        }
-
-        case HandleResize:
-        {
-            eglQuerySurface(display, surface, EGL_WIDTH, &screenWidth);
-            eglQuerySurface(display, surface, EGL_HEIGHT, &screenHeight);
-
-            // If window is resized, viewport and projection matrix needs to be re-calculated
-            rlViewport(0, 0, screenWidth, screenHeight);            // Set viewport width and height
-            rlMatrixMode(RL_PROJECTION);                // Switch to PROJECTION matrix
-            rlLoadIdentity();                           // Reset current matrix (PROJECTION)
-            rlOrtho(0, screenWidth, screenHeight, 0, 0.0f, 1.0f);   // Orthographic projection mode with top-left corner at (0,0)
-            rlMatrixMode(RL_MODELVIEW);                 // Switch back to MODELVIEW matrix
-            rlLoadIdentity();                           // Reset current matrix (MODELVIEW)
-            rlClearScreenBuffers();                     // Clear screen buffers (color and depth)
-
-            // Window size must be updated to be used on 3D mode to get new aspect ratio (BeginMode3D())
-            // NOTE: Be careful! GLFW3 will choose the closest fullscreen resolution supported by current monitor,
-            // for example, if reescaling back to 800x450 (desired), it could set 720x480 (closest fullscreen supported)
-            currentWidth = screenWidth;
-            currentHeight = screenHeight;
-
-            // NOTE: Postprocessing texture is not scaled to new size
-
-            windowResized = true;
-            break;
-        }
-=======
                 switch (msg->paramInt0)
                 {
                     case 0x08: actualKey = KEY_BACKSPACE; break;
@@ -3388,7 +3329,6 @@
                     case 0x5A: actualKey = KEY_Z; break;
                     default: break;
                 }
->>>>>>> f70a640b
 
                 if (actualKey > -1) currentKeyState[actualKey] = msg->paramChar0;
 
@@ -3404,6 +3344,10 @@
             case UWP_MSG_SET_GAMEPAD_AXIS:
             {
                 if ((msg->paramInt0 < MAX_GAMEPADS) && (msg->paramInt1 < MAX_GAMEPAD_AXIS)) gamepadAxisState[msg->paramInt0][msg->paramInt1] = msg->paramFloat0;
+
+				// Register buttons for 2nd triggers
+				currentGamepadState[msg->paramInt0][GAMEPAD_BUTTON_LEFT_TRIGGER_2] = (char)(gamepadAxisState[msg->paramInt0][GAMEPAD_AXIS_LEFT_TRIGGER] > 0.1);
+				currentGamepadState[msg->paramInt0][GAMEPAD_BUTTON_RIGHT_TRIGGER_2] = (char)(gamepadAxisState[msg->paramInt0][GAMEPAD_AXIS_RIGHT_TRIGGER] > 0.1);
             } break;
             case UWP_MSG_SET_DISPLAY_DIMS:
             {
